# Gantt - Documentação Completa

<<<<<<< HEAD
### Visão Geral
O módulo define a classe `GanttChart`, responsável por armazenar e processar os dados de execução das tarefas. O objetivo desta estrutura é coletar os intervalos de execução (quando cada tarefa executou e por quanto tempo) e preparar os dados para renderização posterior em um gráfico de Gantt visual.
=======
## Visão Geral
O módulo `gantt.py` define a classe `GanttChart`, responsável por armazenar e processar os dados de execução das tarefas e **exportar diagramas de Gantt em formato SVG**. O objetivo desta estrutura é coletar os intervalos de execução (quando cada tarefa executou e por quanto tempo), preparar os dados para renderização e gerar arquivos SVG visualizáveis em qualquer navegador.
>>>>>>> 7109e77f

---

### Classe `GanttChart`
Classe principal que armazena os intervalos de execução das tarefas.

#### Atributos
- **`intervalos`** (`List[Dict[str, Any]]`):  
    Estrutura de dados para armazenar execução. É uma lista de dicionários, onde cada dicionário representa um intervalo com os seguintes campos:  
    - `task_id`  
    - `inicio`  
    - `fim`  
    - `cor`  

---

#### Métodos

##### `__init__(self)`
Inicializa a classe `GanttChart` com uma lista de intervalos vazia.

- **Retorna:**  
    `None`

---

##### `adicionar_intervalo(self, task_id: str, inicio: int, fim: int, cor: str)`
Adiciona um novo intervalo de execução à lista `intervalos`.

- **Parâmetros:**  
    - `task_id` (`str`): O ID da tarefa que executou.  
    - `inicio` (`int`): O tempo de início do intervalo.  
    - `fim` (`int`): O tempo de fim do intervalo.  
    - `cor` (`str`): A cor associada à tarefa.  

- **Retorna:**  
    `None`

---

##### `get_dados(self) -> Dict[str, List[Dict[str, Any]]]`
Retorna a estrutura organizada dos dados. Este método processa a lista de intervalos e agrupa todos os intervalos por `task_id`, preparando os dados para a renderização.

- **Retorna:**  
    `Dict`: Um dicionário onde cada chave é um `task_id` e o valor é uma lista de seus respectivos intervalos (`inicio`, `fim`, `cor`).

---

##### `calcular_dimensoes(self) -> Dict[str, int]`
Calcula e retorna a largura/altura do gráfico com base nos dados armazenados.

- **Retorna:**  
    `Dict[str, int]`: Um dicionário contendo:  
    - `largura`: O tempo máximo de fim entre todos os intervalos (representando a duração total da simulação).  
    - `altura`: O número total de tarefas únicas que executaram (representando o número de linhas no gráfico).  

---

##### `exibir_terminal(self)`
Exibe uma representação ASCII do gráfico de Gantt diretamente no terminal. Este método é responsável por:

- Desenhar uma linha para cada tarefa.
- Usar o caractere `█` (Bloco Cheio) para representar o tempo de execução.
- Usar o caractere `░` (Bloco Leve) para representar o tempo de espera.
- Exibir um eixo de tempo numérico abaixo do gráfico para referência.

- **Parâmetros:**  
    Nenhum.

- **Retorna:**  
    `None` (imprime diretamente no console).
<|MERGE_RESOLUTION|>--- conflicted
+++ resolved
@@ -1,12 +1,7 @@
 # Gantt - Documentação Completa
 
-<<<<<<< HEAD
 ### Visão Geral
 O módulo define a classe `GanttChart`, responsável por armazenar e processar os dados de execução das tarefas. O objetivo desta estrutura é coletar os intervalos de execução (quando cada tarefa executou e por quanto tempo) e preparar os dados para renderização posterior em um gráfico de Gantt visual.
-=======
-## Visão Geral
-O módulo `gantt.py` define a classe `GanttChart`, responsável por armazenar e processar os dados de execução das tarefas e **exportar diagramas de Gantt em formato SVG**. O objetivo desta estrutura é coletar os intervalos de execução (quando cada tarefa executou e por quanto tempo), preparar os dados para renderização e gerar arquivos SVG visualizáveis em qualquer navegador.
->>>>>>> 7109e77f
 
 ---
 
